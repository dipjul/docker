ROOT_DIR="$(shell dirname $(realpath $(lastword $(MAKEFILE_LIST))))/"

all: shellcheck build test

shellcheck:
	$(ROOT_DIR)/tools/shellcheck -e SC1091 \
	                             jenkins-support \
	                             *.sh

<<<<<<< HEAD
build: build-debian build-alpine build-slim build-jdk11 build-centos build-centos7
=======
build: build-debian build-alpine build-slim build-jdk11 build-centos build-openj9 build-openj9-jdk11
>>>>>>> 6ff70386

build-debian:
	docker build --file Dockerfile .

build-alpine:
	docker build --file Dockerfile-alpine .

build-slim:
	docker build --file Dockerfile-slim .

build-jdk11:
	docker build --file Dockerfile-jdk11 .

build-centos:
	docker build --file Dockerfile-centos .

<<<<<<< HEAD
build-centos7:
	docker build --file Dockerfile-centos7 .
=======
build-openj9:
	docker build --file Dockerfile-openj9 .

build-openj9-jdk11:
	docker build --file Dockerfile-openj9-jdk11 .
>>>>>>> 6ff70386

bats:
	# Latest tag is unfortunately 0.4.0 which is quite older than the latest master tip.
	# So we clone and reset to this well known current sha:
	git clone https://github.com/sstephenson/bats.git ; \
	cd bats; \
	git reset --hard 03608115df2071fff4eaaff1605768c275e5f81f

prepare-test: bats
	git submodule update --init --recursive

test-debian: prepare-test
	DOCKERFILE=Dockerfile bats/bin/bats tests

test-alpine: prepare-test
	DOCKERFILE=Dockerfile-alpine bats/bin/bats tests

test-slim: prepare-test
	DOCKERFILE=Dockerfile-slim bats/bin/bats tests

test-jdk11: prepare-test
	DOCKERFILE=Dockerfile-jdk11 bats/bin/bats tests

test-centos: prepare-test
	DOCKERFILE=Dockerfile-centos bats/bin/bats tests

<<<<<<< HEAD
test-centos7: prepare-test
	DOCKERFILE=Dockerfile-centos7 bats/bin/bats tests

test: test-debian test-alpine test-slim test-jdk11 test-centos test-centos7
=======
test-openj9:
	DOCKERFILE=Dockerfile-openj9 bats/bin/bats tests

test-openj9-jdk11:
	DOCKERFILE=Dockerfile-openj9-jdk11 bats/bin/bats tests

test: test-debian test-alpine test-slim test-jdk11 test-centos test-openj9 test-openj9-jdk11
>>>>>>> 6ff70386

test-install-plugins: prepare-test
	DOCKERFILE=Dockerfile-alpine bats/bin/bats tests/install-plugins.bats

publish:
	./publish.sh ; \
	./publish.sh --variant alpine ; \
	./publish.sh --variant slim ; \
	./publish.sh --variant jdk11 --start-after 2.151 ; \
	./publish.sh --variant centos --start-after 2.181 ; \
	./publish.sh --variant centos7 --start-after 2.199 ;

publish-experimental:
	./publish-experimental.sh ; \
	./publish-experimental.sh --variant alpine ; \
	./publish-experimental.sh --variant slim ; \
	./publish-experimental.sh --variant openj9 ; \
	./publish-experimental.sh --variant openj9-jdk11 ;

clean:
	rm -rf tests/test_helper/bats-*; \
	rm -rf bats

.PHONY: shellcheck<|MERGE_RESOLUTION|>--- conflicted
+++ resolved
@@ -6,12 +6,7 @@
 	$(ROOT_DIR)/tools/shellcheck -e SC1091 \
 	                             jenkins-support \
 	                             *.sh
-
-<<<<<<< HEAD
-build: build-debian build-alpine build-slim build-jdk11 build-centos build-centos7
-=======
-build: build-debian build-alpine build-slim build-jdk11 build-centos build-openj9 build-openj9-jdk11
->>>>>>> 6ff70386
+build: build-debian build-alpine build-slim build-jdk11 build-centos build-centos7 build-openj9 build-openj9-jdk11
 
 build-debian:
 	docker build --file Dockerfile .
@@ -28,16 +23,14 @@
 build-centos:
 	docker build --file Dockerfile-centos .
 
-<<<<<<< HEAD
 build-centos7:
 	docker build --file Dockerfile-centos7 .
-=======
+
 build-openj9:
 	docker build --file Dockerfile-openj9 .
 
 build-openj9-jdk11:
 	docker build --file Dockerfile-openj9-jdk11 .
->>>>>>> 6ff70386
 
 bats:
 	# Latest tag is unfortunately 0.4.0 which is quite older than the latest master tip.
@@ -64,20 +57,16 @@
 test-centos: prepare-test
 	DOCKERFILE=Dockerfile-centos bats/bin/bats tests
 
-<<<<<<< HEAD
 test-centos7: prepare-test
 	DOCKERFILE=Dockerfile-centos7 bats/bin/bats tests
 
-test: test-debian test-alpine test-slim test-jdk11 test-centos test-centos7
-=======
 test-openj9:
 	DOCKERFILE=Dockerfile-openj9 bats/bin/bats tests
 
 test-openj9-jdk11:
 	DOCKERFILE=Dockerfile-openj9-jdk11 bats/bin/bats tests
 
-test: test-debian test-alpine test-slim test-jdk11 test-centos test-openj9 test-openj9-jdk11
->>>>>>> 6ff70386
+test: test-debian test-alpine test-slim test-jdk11 test-centos test-centos7 test-openj9 test-openj9-jdk11
 
 test-install-plugins: prepare-test
 	DOCKERFILE=Dockerfile-alpine bats/bin/bats tests/install-plugins.bats
