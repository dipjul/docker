--- conflicted
+++ resolved
@@ -72,21 +72,6 @@
 	DOCKERFILE=Dockerfile-alpine bats/bin/bats tests/install-plugins.bats
 
 publish:
-<<<<<<< HEAD
-	./publish.sh ; \
-	./publish.sh --variant alpine ; \
-	./publish.sh --variant slim ; \
-	./publish.sh --variant jdk11 --start-after 2.151 ; \
-	./publish.sh --variant centos --start-after 2.181 ; \
-	./publish.sh --variant centos7 --start-after 2.199 ;
-
-publish-experimental:
-	./publish-experimental.sh ; \
-	./publish-experimental.sh --variant alpine ; \
-	./publish-experimental.sh --variant slim ; \
-	./publish-experimental.sh --variant openj9 ; \
-	./publish-experimental.sh --variant openj9-jdk11 ;
-=======
 	./.ci/publish.sh ; \
 	./.ci/publish.sh --variant alpine ; \
 	./.ci/publish.sh --variant slim ; \
@@ -162,7 +147,6 @@
 	./.ci/publish-manifests.sh --variant versions-slim ;
 
 publish-manifests: publish-manifests-debian publish-manifests-alpine publish-manifests-slim publish-manifests-lts-debian publish-manifests-lts-alpine publish-manifests-lts-slim publish-manifests-latest publish-manifests-versions-debian publish-manifests-versions-alpine publish-manifests-versions-slim
->>>>>>> f1c413f2
 
 clean:
 	rm -rf tests/test_helper/bats-*; \
