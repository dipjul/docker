--- conflicted
+++ resolved
@@ -1,218 +1,208 @@
-[CmdletBinding()]
-Param(
-    [Parameter(Position=1)]
-    [String] $Target = "build",
-    [String] $TagPrefix = 'latest',
-    [String] $AdditionalArgs = '',
-    [String] $Build = '',
-    [String] $JenkinsVersion = ''
-)
-
-$Repository = 'jenkins'
-$Organization = 'jenkins4eval'
-
-if(![String]::IsNullOrWhiteSpace($env:DOCKERHUB_REPO)) {
-    $Repository = $env:DOCKERHUB_REPO
-}
-
-if(![String]::IsNullOrWhiteSpace($env:DOCKERHUB_ORGANISATION)) {
-    $Organization = $env:DOCKERHUB_ORGANISATION
-}
-
-# this is the jdk version that will be used for the 'bare tag' images, e.g., jdk8-windowsservercore-1809 -> windowsserver-1809
-$defaultBuild = '8'
-$defaultJvm = 'hotspot'
-$builds = @{}
-
-Get-ChildItem -Recurse -Include windows -Directory | ForEach-Object {
-    Get-ChildItem -Recurse -Directory -Path $_ | Where-Object { Test-Path (Join-Path $_.FullName "Dockerfile") } | ForEach-Object {
-        $dir = $_.FullName.Replace((Get-Location), "").TrimStart("\")
-        $items = $dir.Split("\")
-        $jdkVersion = $items[0]
-        $baseImage = $items[2]
-        $jvmType = $items[3]
-        $basicTag = "jdk${jdkVersion}-${jvmType}-${baseImage}"
-        $tags = @( $basicTag )
-        if(($jdkVersion -eq $defaultBuild) -and ($jvmType -eq $defaultJvm)) {
-            $tags += $baseImage
-        }
-
-        $builds[$basicTag] = @{
-            'Folder' = $dir;
-            'Tags' = $tags;
-        }
-    }
-}
-
-if(![System.String]::IsNullOrWhiteSpace($Build) -and $builds.ContainsKey($Build)) {
-    foreach($tag in $builds[$Build]['Tags']) {
-        Write-Host "Building $Build => tag=$tag"
-        Copy-Item -Path 'jenkins.ps1' -Destination (Join-Path $builds[$Build]['Folder'] 'jenkins.ps1') -Force
-        Copy-Item -Path 'jenkins-support.psm1' -Destination (Join-Path $builds[$Build]['Folder'] 'jenkins-support.psm1') -Force
-        Copy-Item -Path 'jenkins-plugin-cli.ps1' -Destination (Join-Path $builds[$Build]['Folder'] 'jenkins-plugin-cli.ps1') -Force
-        $cmd = "docker build -t {0}/{1}:{2} {3} {4}" -f $Organization, $Repository, $tag, $AdditionalArgs, $builds[$Build]['Folder']
-        Invoke-Expression $cmd
-
-        if($PushVersions) {
-            $buildTag = "$JenkinsVersion-$tag"
-            if($tag -eq 'latest') {
-                $buildTag = "$JenkinsVersion"
-            }
-            Write-Host "Building $Build => tag=$buildTag"
-            $cmd = "docker build -t {0}/{1}:{2} {3} {4}" -f $Organization, $Repository, $buildTag, $AdditionalArgs, $builds[$Build]['Folder']
-            Invoke-Expression $cmd
-        }
-    }
-} else {
-    foreach($b in $builds.Keys) {
-        foreach($tag in $builds[$b]['Tags']) {
-            Write-Host "Building $b => tag=$tag"
-            Copy-Item -Path 'jenkins.ps1' -Destination (Join-Path $builds[$b]['Folder'] 'jenkins.ps1') -Force
-            Copy-Item -Path 'jenkins-support.psm1' -Destination (Join-Path $builds[$b]['Folder'] 'jenkins-support.psm1') -Force
-            Copy-Item -Path 'jenkins-plugin-cli.ps1' -Destination (Join-Path $builds[$b]['Folder'] 'jenkins-plugin-cli.ps1') -Force
-            $cmd = "docker build -t {0}/{1}:{2} {3} {4}" -f $Organization, $Repository, $tag, $AdditionalArgs, $builds[$b]['Folder']
-            Invoke-Expression $cmd
-
-            if($PushVersions) {
-                $buildTag = "$JenkinsVersion-$tag"
-                if($tag -eq 'latest') {
-                    $buildTag = "$JenkinsVersion"
-                }
-                Write-Host "Building $Build => tag=$buildTag"
-                $cmd = "docker build -t {0}/{1}:{2} {3} {4}" -f $Organization, $Repository, $buildTag, $AdditionalArgs, $builds[$b]['Folder']
-                Invoke-Expression $cmd
-            }
-        }
-    }
-}
-
-if($lastExitCode -ne 0) {
-    exit $lastExitCode
-}
-
-if($target -eq "test") {
-    # Only fail the run afterwards in case of any test failures
-    $testFailed = $false
-    $mod = Get-InstalledModule -Name Pester -MinimumVersion 4.9.0 -MaximumVersion 4.99.99 -ErrorAction SilentlyContinue
-    if($null -eq $mod) {
-        $module = "c:\Program Files\WindowsPowerShell\Modules\Pester"
-        if(Test-Path $module) {
-            takeown /F $module /A /R
-            icacls $module /reset
-            icacls $module /grant Administrators:'F' /inheritance:d /T
-            Remove-Item -Path $module -Recurse -Force -Confirm:$false
-        }
-        Install-Module -Force -Name Pester -MaximumVersion 4.99.99
-    }
-
-    if(![System.String]::IsNullOrWhiteSpace($Build) -and $builds.ContainsKey($Build)) {
-<<<<<<< HEAD
-        $env:FOLDER = $builds[$Build]['Folder']
-        $TestResults = Invoke-Pester -Path tests -PassThru
-        if ($TestResults.FailedCount -gt 0) {
-            Write-Host "There were $($TestResults.FailedCount) failed tests in $Build"
-            $testFailed = $true
-        } else {
-            Write-Host "There were $($TestResults.PassedCount) passed tests out of $($TestResults.TotalCount) in $Build"
-        }
-        Remove-Item -Force env:\FOLDER
-    } else {
-        foreach($b in $builds.Keys) {
-            $env:FOLDER = $builds[$b]['Folder']
-            $TestResults = Invoke-Pester -Path tests -PassThru
-            if ($TestResults.FailedCount -gt 0) {
-                Write-Host "There were $($TestResults.FailedCount) failed tests in $b"
-                $testFailed = $true
-            } else {
-                Write-Host "There were $($TestResults.PassedCount) passed tests out of $($TestResults.TotalCount) in $b"
-            }
-=======
-        $folder = $builds[$Build]['Folder']
-        $env:FOLDER = $folder
-        New-Item -Path ".\target\$folder" -Type Directory
-        Invoke-Pester -Path tests -EnableExit -OutputFile ".\target\$folder\junit-results.xml" -OutputFormat JUnitXml
-        Remove-Item -Force env:\FOLDER
-    } else {
-        foreach($b in $builds.Keys) {
-            $folder = $builds[$b]['Folder']
-            $env:FOLDER = $folder
-            New-Item -Path ".\target\$folder" -Type Directory
-            Invoke-Pester -Path tests -EnableExit -OutputFile ".\target\$folder\junit-results.xml" -OutputFormat JUnitXml
->>>>>>> 47f74774
-            Remove-Item -Force env:\FOLDER
-        }
-    }
-
-    # Fail if any test failures
-    if($testFailed -ne $false) {
-        Write-Error "Test stage failed!"
-        exit 1
-    } else {
-        Write-Host "Test stage passed!"
-    }
-}
-
-if($target -eq "publish") {
-    # Only fail the run afterwards in case of any issues when publishing the docker images
-    $publishFailed = 0
-    if(![System.String]::IsNullOrWhiteSpace($Build) -and $builds.ContainsKey($Build)) {
-        foreach($tag in $Builds[$Build]['Tags']) {
-            Write-Host "Publishing $Build => tag=$tag"
-            $cmd = "docker push {0}/{1}:{2}" -f $Organization, $Repository, $tag
-            Invoke-Expression $cmd
-            if($lastExitCode -ne 0) {
-                $publishFailed = 1
-            }
-
-            if($PushVersions) {
-                $buildTag = "$JenkinsVersion-$tag"
-                if($tag -eq 'latest') {
-                    $buildTag = "$JenkinsVersion"
-                }
-                Write-Host "Publishing $Build => tag=$buildTag"
-                $cmd = "docker push {0}/{1}:{2}" -f $Organization, $Repository, $buildTag
-                Invoke-Expression $cmd
-                if($lastExitCode -ne 0) {
-                    $publishFailed = 1
-                }
-            }
-        }
-    } else {
-        foreach($b in $builds.Keys) {
-            foreach($tag in $Builds[$b]['Tags']) {
-                Write-Host "Publishing $b => tag=$tag"
-                $cmd = "docker push {0}/{1}:{2}" -f $Organization, $Repository, $tag
-                Invoke-Expression $cmd
-                if($lastExitCode -ne 0) {
-                    $publishFailed = 1
-                }
-
-                if($PushVersions) {
-                    $buildTag = "$JenkinsVersion-$tag"
-                    if($tag -eq 'latest') {
-                        $buildTag = "$JenkinsVersion"
-                    }
-                    Write-Host "Publishing $Build => tag=$buildTag"
-                    $cmd = "docker push {0}/{1}:{2}" -f $Organization, $Repository, $buildTag
-                    Invoke-Expression $cmd
-                    if($lastExitCode -ne 0) {
-                        $publishFailed = 1
-                    }
-                }
-            }
-        }
-    }
-
-    # Fail if any issues when publising the docker images
-    if($publishFailed -ne 0) {
-        Write-Error "Publish failed!"
-        exit 1
-    }
-}
-
-if($lastExitCode -ne 0) {
-    Write-Error "Build failed!"
-} else {
-    Write-Host "Build finished successfully"
-}
-exit $lastExitCode
+[CmdletBinding()]
+Param(
+    [Parameter(Position=1)]
+    [String] $Target = "build",
+    [String] $TagPrefix = 'latest',
+    [String] $AdditionalArgs = '',
+    [String] $Build = '',
+    [String] $JenkinsVersion = ''
+)
+
+$Repository = 'jenkins'
+$Organization = 'jenkins4eval'
+
+if(![String]::IsNullOrWhiteSpace($env:DOCKERHUB_REPO)) {
+    $Repository = $env:DOCKERHUB_REPO
+}
+
+if(![String]::IsNullOrWhiteSpace($env:DOCKERHUB_ORGANISATION)) {
+    $Organization = $env:DOCKERHUB_ORGANISATION
+}
+
+# this is the jdk version that will be used for the 'bare tag' images, e.g., jdk8-windowsservercore-1809 -> windowsserver-1809
+$defaultBuild = '8'
+$defaultJvm = 'hotspot'
+$builds = @{}
+
+Get-ChildItem -Recurse -Include windows -Directory | ForEach-Object {
+    Get-ChildItem -Recurse -Directory -Path $_ | Where-Object { Test-Path (Join-Path $_.FullName "Dockerfile") } | ForEach-Object {
+        $dir = $_.FullName.Replace((Get-Location), "").TrimStart("\")
+        $items = $dir.Split("\")
+        $jdkVersion = $items[0]
+        $baseImage = $items[2]
+        $jvmType = $items[3]
+        $basicTag = "jdk${jdkVersion}-${jvmType}-${baseImage}"
+        $tags = @( $basicTag )
+        if(($jdkVersion -eq $defaultBuild) -and ($jvmType -eq $defaultJvm)) {
+            $tags += $baseImage
+        }
+
+        $builds[$basicTag] = @{
+            'Folder' = $dir;
+            'Tags' = $tags;
+        }
+    }
+}
+
+if(![System.String]::IsNullOrWhiteSpace($Build) -and $builds.ContainsKey($Build)) {
+    foreach($tag in $builds[$Build]['Tags']) {
+        Write-Host "Building $Build => tag=$tag"
+        Copy-Item -Path 'jenkins.ps1' -Destination (Join-Path $builds[$Build]['Folder'] 'jenkins.ps1') -Force
+        Copy-Item -Path 'jenkins-support.psm1' -Destination (Join-Path $builds[$Build]['Folder'] 'jenkins-support.psm1') -Force
+        Copy-Item -Path 'jenkins-plugin-cli.ps1' -Destination (Join-Path $builds[$Build]['Folder'] 'jenkins-plugin-cli.ps1') -Force
+        $cmd = "docker build -t {0}/{1}:{2} {3} {4}" -f $Organization, $Repository, $tag, $AdditionalArgs, $builds[$Build]['Folder']
+        Invoke-Expression $cmd
+
+        if($PushVersions) {
+            $buildTag = "$JenkinsVersion-$tag"
+            if($tag -eq 'latest') {
+                $buildTag = "$JenkinsVersion"
+            }
+            Write-Host "Building $Build => tag=$buildTag"
+            $cmd = "docker build -t {0}/{1}:{2} {3} {4}" -f $Organization, $Repository, $buildTag, $AdditionalArgs, $builds[$Build]['Folder']
+            Invoke-Expression $cmd
+        }
+    }
+} else {
+    foreach($b in $builds.Keys) {
+        foreach($tag in $builds[$b]['Tags']) {
+            Write-Host "Building $b => tag=$tag"
+            Copy-Item -Path 'jenkins.ps1' -Destination (Join-Path $builds[$b]['Folder'] 'jenkins.ps1') -Force
+            Copy-Item -Path 'jenkins-support.psm1' -Destination (Join-Path $builds[$b]['Folder'] 'jenkins-support.psm1') -Force
+            Copy-Item -Path 'jenkins-plugin-cli.ps1' -Destination (Join-Path $builds[$b]['Folder'] 'jenkins-plugin-cli.ps1') -Force
+            $cmd = "docker build -t {0}/{1}:{2} {3} {4}" -f $Organization, $Repository, $tag, $AdditionalArgs, $builds[$b]['Folder']
+            Invoke-Expression $cmd
+
+            if($PushVersions) {
+                $buildTag = "$JenkinsVersion-$tag"
+                if($tag -eq 'latest') {
+                    $buildTag = "$JenkinsVersion"
+                }
+                Write-Host "Building $Build => tag=$buildTag"
+                $cmd = "docker build -t {0}/{1}:{2} {3} {4}" -f $Organization, $Repository, $buildTag, $AdditionalArgs, $builds[$b]['Folder']
+                Invoke-Expression $cmd
+            }
+        }
+    }
+}
+
+if($lastExitCode -ne 0) {
+    exit $lastExitCode
+}
+
+if($target -eq "test") {
+    # Only fail the run afterwards in case of any test failures
+    $testFailed = $false
+    $mod = Get-InstalledModule -Name Pester -MinimumVersion 4.9.0 -MaximumVersion 4.99.99 -ErrorAction SilentlyContinue
+    if($null -eq $mod) {
+        $module = "c:\Program Files\WindowsPowerShell\Modules\Pester"
+        if(Test-Path $module) {
+            takeown /F $module /A /R
+            icacls $module /reset
+            icacls $module /grant Administrators:'F' /inheritance:d /T
+            Remove-Item -Path $module -Recurse -Force -Confirm:$false
+        }
+        Install-Module -Force -Name Pester -MaximumVersion 4.99.99
+    }
+
+    if(![System.String]::IsNullOrWhiteSpace($Build) -and $builds.ContainsKey($Build)) {
+        $folder = $builds[$Build]['Folder']
+        $env:FOLDER = $folder
+        New-Item -Path ".\target\$folder" -Type Directory
+        $TestResults = Invoke-Pester -Path tests -PassThru -OutputFile ".\target\$folder\junit-results.xml" -OutputFormat JUnitXml
+        if ($TestResults.FailedCount -gt 0) {
+            Write-Host "There were $($TestResults.FailedCount) failed tests in $Build"
+            $testFailed = $true
+        } else {
+            Write-Host "There were $($TestResults.PassedCount) passed tests out of $($TestResults.TotalCount) in $Build"
+        }
+        Remove-Item -Force env:\FOLDER
+    } else {
+        foreach($b in $builds.Keys) {
+            $folder = $builds[$b]['Folder']
+            $env:FOLDER = $folder
+            New-Item -Path ".\target\$folder" -Type Directory
+            $TestResults = Invoke-Pester -Path tests -PassThru -OutputFile ".\target\$folder\junit-results.xml" -OutputFormat JUnitXml
+            if ($TestResults.FailedCount -gt 0) {
+                Write-Host "There were $($TestResults.FailedCount) failed tests in $b"
+                $testFailed = $true
+            } else {
+                Write-Host "There were $($TestResults.PassedCount) passed tests out of $($TestResults.TotalCount) in $b"
+            }
+            Remove-Item -Force env:\FOLDER
+        }
+    }
+
+    # Fail if any test failures
+    if($testFailed -ne $false) {
+        Write-Error "Test stage failed!"
+        exit 1
+    } else {
+        Write-Host "Test stage passed!"
+    }
+}
+
+if($target -eq "publish") {
+    # Only fail the run afterwards in case of any issues when publishing the docker images
+    $publishFailed = 0
+    if(![System.String]::IsNullOrWhiteSpace($Build) -and $builds.ContainsKey($Build)) {
+        foreach($tag in $Builds[$Build]['Tags']) {
+            Write-Host "Publishing $Build => tag=$tag"
+            $cmd = "docker push {0}/{1}:{2}" -f $Organization, $Repository, $tag
+            Invoke-Expression $cmd
+            if($lastExitCode -ne 0) {
+                $publishFailed = 1
+            }
+
+            if($PushVersions) {
+                $buildTag = "$JenkinsVersion-$tag"
+                if($tag -eq 'latest') {
+                    $buildTag = "$JenkinsVersion"
+                }
+                Write-Host "Publishing $Build => tag=$buildTag"
+                $cmd = "docker push {0}/{1}:{2}" -f $Organization, $Repository, $buildTag
+                Invoke-Expression $cmd
+                if($lastExitCode -ne 0) {
+                    $publishFailed = 1
+                }
+            }
+        }
+    } else {
+        foreach($b in $builds.Keys) {
+            foreach($tag in $Builds[$b]['Tags']) {
+                Write-Host "Publishing $b => tag=$tag"
+                $cmd = "docker push {0}/{1}:{2}" -f $Organization, $Repository, $tag
+                Invoke-Expression $cmd
+                if($lastExitCode -ne 0) {
+                    $publishFailed = 1
+                }
+
+                if($PushVersions) {
+                    $buildTag = "$JenkinsVersion-$tag"
+                    if($tag -eq 'latest') {
+                        $buildTag = "$JenkinsVersion"
+                    }
+                    Write-Host "Publishing $Build => tag=$buildTag"
+                    $cmd = "docker push {0}/{1}:{2}" -f $Organization, $Repository, $buildTag
+                    Invoke-Expression $cmd
+                    if($lastExitCode -ne 0) {
+                        $publishFailed = 1
+                    }
+                }
+            }
+        }
+    }
+
+    # Fail if any issues when publising the docker images
+    if($publishFailed -ne 0) {
+        Write-Error "Publish failed!"
+        exit 1
+    }
+}
+
+if($lastExitCode -ne 0) {
+    Write-Error "Build failed!"
+} else {
+    Write-Host "Build finished successfully"
+}
+exit $lastExitCode