--- conflicted
+++ resolved
@@ -86,14 +86,9 @@
 
 ```
 FROM jenkins
-<<<<<<< HEAD
 # if we want to install via apt
 USER root
-RUN apt-get install -y ruby make more-thing-here
-=======
-USER root # if we want to install via apt
 RUN apt-get update && apt-get install -y ruby make more-thing-here
->>>>>>> 83e35485
 USER jenkins # drop back to the regular jenkins user - good practice
 ```
 
