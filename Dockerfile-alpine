FROM openjdk:8-jdk-alpine

RUN apk add --no-cache git openssh-client curl unzip bash ttf-dejavu coreutils tini

ARG user=jenkins
ARG group=jenkins
ARG uid=1000
ARG gid=1000
ARG http_port=8080
ARG agent_port=50000

ENV JENKINS_HOME /var/jenkins_home
ENV JENKINS_SLAVE_AGENT_PORT ${agent_port}

# Jenkins is run with user `jenkins`, uid = 1000
# If you bind mount a volume from the host or a data container,
# ensure you use the same uid
RUN addgroup -g ${gid} ${group} \
    && adduser -h "$JENKINS_HOME" -u ${uid} -G ${group} -s /bin/bash -D ${user}

# Jenkins home directory is a volume, so configuration and build history
# can be persisted and survive image upgrades
VOLUME /var/jenkins_home

# `/usr/share/jenkins/ref/` contains all reference configuration we want
# to set on a fresh new installation. Use it to bundle additional plugins
# or config file with your custom jenkins Docker image.
RUN mkdir -p /usr/share/jenkins/ref/init.groovy.d

<<<<<<< HEAD
=======
ENV TINI_VERSION 0.14.0
ENV TINI_SHA 6c41ec7d33e857d4779f14d9c74924cab0c7973485d2972419a3b7c7620ff5fd

# Use tini as subreaper in Docker container to adopt zombie processes
RUN curl -fsSL https://github.com/krallin/tini/releases/download/v${TINI_VERSION}/tini-static-amd64 -o /bin/tini && chmod +x /bin/tini \
  && echo "$TINI_SHA  /bin/tini" | sha256sum -c -

>>>>>>> 678f3ec6
COPY init.groovy /usr/share/jenkins/ref/init.groovy.d/tcp-slave-agent-port.groovy

# jenkins version being bundled in this docker image
ARG JENKINS_VERSION
ENV JENKINS_VERSION ${JENKINS_VERSION:-2.60.3}

# jenkins.war checksum, download will be validated using it
ARG JENKINS_SHA=2d71b8f87c8417f9303a73d52901a59678ee6c0eefcf7325efed6035ff39372a

# Can be used to customize where jenkins.war get downloaded from
ARG JENKINS_URL=https://repo.jenkins-ci.org/public/org/jenkins-ci/main/jenkins-war/${JENKINS_VERSION}/jenkins-war-${JENKINS_VERSION}.war

# could use ADD but this one does not check Last-Modified header neither does it allow to control checksum
# see https://github.com/docker/docker/issues/8331
RUN curl -fsSL ${JENKINS_URL} -o /usr/share/jenkins/jenkins.war \
  && echo "${JENKINS_SHA}  /usr/share/jenkins/jenkins.war" | sha256sum -c -

ENV JENKINS_UC https://updates.jenkins.io
ENV JENKINS_UC_EXPERIMENTAL=https://updates.jenkins.io/experimental
RUN chown -R ${user} "$JENKINS_HOME" /usr/share/jenkins/ref

# for main web interface:
EXPOSE ${http_port}

# will be used by attached slave agents:
EXPOSE ${agent_port}

ENV COPY_REFERENCE_FILE_LOG $JENKINS_HOME/copy_reference_file.log

USER ${user}

COPY jenkins-support /usr/local/bin/jenkins-support
COPY jenkins.sh /usr/local/bin/jenkins.sh
ENTRYPOINT ["/sbin/tini", "--", "/usr/local/bin/jenkins.sh"]

# from a derived Dockerfile, can use `RUN plugins.sh active.txt` to setup /usr/share/jenkins/ref/plugins from a support bundle
COPY plugins.sh /usr/local/bin/plugins.sh
COPY install-plugins.sh /usr/local/bin/install-plugins.sh<|MERGE_RESOLUTION|>--- conflicted
+++ resolved
@@ -27,16 +27,6 @@
 # or config file with your custom jenkins Docker image.
 RUN mkdir -p /usr/share/jenkins/ref/init.groovy.d
 
-<<<<<<< HEAD
-=======
-ENV TINI_VERSION 0.14.0
-ENV TINI_SHA 6c41ec7d33e857d4779f14d9c74924cab0c7973485d2972419a3b7c7620ff5fd
-
-# Use tini as subreaper in Docker container to adopt zombie processes
-RUN curl -fsSL https://github.com/krallin/tini/releases/download/v${TINI_VERSION}/tini-static-amd64 -o /bin/tini && chmod +x /bin/tini \
-  && echo "$TINI_SHA  /bin/tini" | sha256sum -c -
-
->>>>>>> 678f3ec6
 COPY init.groovy /usr/share/jenkins/ref/init.groovy.d/tcp-slave-agent-port.groovy
 
 # jenkins version being bundled in this docker image
