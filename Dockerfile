FROM openjdk:8-jdk

RUN apt-get update && apt-get install -y git curl && rm -rf /var/lib/apt/lists/*

ARG user=jenkins
ARG group=jenkins
ARG uid=1000
ARG gid=1000
ARG http_port=8080
ARG agent_port=50000

ENV JENKINS_HOME /var/jenkins_home
ENV JENKINS_SLAVE_AGENT_PORT ${agent_port}

# Jenkins is run with user `jenkins`, uid = 1000
# If you bind mount a volume from the host or a data container,
# ensure you use the same uid
RUN groupadd -g ${gid} ${group} \
    && useradd -d "$JENKINS_HOME" -u ${uid} -g ${gid} -m -s /bin/bash ${user}

# Jenkins home directory is a volume, so configuration and build history
# can be persisted and survive image upgrades
VOLUME /var/jenkins_home

# `/usr/share/jenkins/ref/` contains all reference configuration we want
# to set on a fresh new installation. Use it to bundle additional plugins
# or config file with your custom jenkins Docker image.
RUN mkdir -p /usr/share/jenkins/ref/init.groovy.d

<<<<<<< HEAD
# Use tini as subreaper in Docker container to adopt zombie processes 
ARG TINI_VERSION=v0.16.1
=======
# Use tini as subreaper in Docker container to adopt zombie processes
ARG TINI_VERSION=v0.14.0
COPY tini_pub.gpg /var/jenkins_home/tini_pub.gpg
>>>>>>> e3015da4
RUN curl -fsSL https://github.com/krallin/tini/releases/download/${TINI_VERSION}/tini-static-$(dpkg --print-architecture) -o /sbin/tini \
  && curl -fsSL https://github.com/krallin/tini/releases/download/${TINI_VERSION}/tini-static-$(dpkg --print-architecture).asc -o /sbin/tini.asc \
  && gpg --import /var/jenkins_home/tini_pub.gpg \
  && gpg --verify /sbin/tini.asc \
  && rm -rf /sbin/tini.asc /root/.gnupg \
  && chmod +x /sbin/tini

COPY init.groovy /usr/share/jenkins/ref/init.groovy.d/tcp-slave-agent-port.groovy

# jenkins version being bundled in this docker image
ARG JENKINS_VERSION
ENV JENKINS_VERSION ${JENKINS_VERSION:-2.60.3}

# jenkins.war checksum, download will be validated using it
ARG JENKINS_SHA=2d71b8f87c8417f9303a73d52901a59678ee6c0eefcf7325efed6035ff39372a

# Can be used to customize where jenkins.war get downloaded from
ARG JENKINS_URL=https://repo.jenkins-ci.org/public/org/jenkins-ci/main/jenkins-war/${JENKINS_VERSION}/jenkins-war-${JENKINS_VERSION}.war

# could use ADD but this one does not check Last-Modified header neither does it allow to control checksum
# see https://github.com/docker/docker/issues/8331
RUN curl -fsSL ${JENKINS_URL} -o /usr/share/jenkins/jenkins.war \
  && echo "${JENKINS_SHA}  /usr/share/jenkins/jenkins.war" | sha256sum -c -

ENV JENKINS_UC https://updates.jenkins.io
ENV JENKINS_UC_EXPERIMENTAL=https://updates.jenkins.io/experimental
RUN chown -R ${user} "$JENKINS_HOME" /usr/share/jenkins/ref

# for main web interface:
EXPOSE ${http_port}

# will be used by attached slave agents:
EXPOSE ${agent_port}

ENV COPY_REFERENCE_FILE_LOG $JENKINS_HOME/copy_reference_file.log

USER ${user}

COPY jenkins-support /usr/local/bin/jenkins-support
COPY jenkins.sh /usr/local/bin/jenkins.sh
ENTRYPOINT ["/sbin/tini", "--", "/usr/local/bin/jenkins.sh"]

# from a derived Dockerfile, can use `RUN plugins.sh active.txt` to setup /usr/share/jenkins/ref/plugins from a support bundle
COPY plugins.sh /usr/local/bin/plugins.sh
COPY install-plugins.sh /usr/local/bin/install-plugins.sh<|MERGE_RESOLUTION|>--- conflicted
+++ resolved
@@ -27,14 +27,9 @@
 # or config file with your custom jenkins Docker image.
 RUN mkdir -p /usr/share/jenkins/ref/init.groovy.d
 
-<<<<<<< HEAD
-# Use tini as subreaper in Docker container to adopt zombie processes 
+# Use tini as subreaper in Docker container to adopt zombie processes
 ARG TINI_VERSION=v0.16.1
-=======
-# Use tini as subreaper in Docker container to adopt zombie processes
-ARG TINI_VERSION=v0.14.0
 COPY tini_pub.gpg /var/jenkins_home/tini_pub.gpg
->>>>>>> e3015da4
 RUN curl -fsSL https://github.com/krallin/tini/releases/download/${TINI_VERSION}/tini-static-$(dpkg --print-architecture) -o /sbin/tini \
   && curl -fsSL https://github.com/krallin/tini/releases/download/${TINI_VERSION}/tini-static-$(dpkg --print-architecture).asc -o /sbin/tini.asc \
   && gpg --import /var/jenkins_home/tini_pub.gpg \
